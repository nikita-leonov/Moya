--- conflicted
+++ resolved
@@ -1,11 +1,7 @@
 # Next
 
-<<<<<<< HEAD
--  **Breaking Change** Introduce `MoyaError` type for use with reactive extensions - [@tomburns](http://github.com/tomburns)
-=======
 - **Breaking Change** `ReactiveCocoaMoyaProvider` can now be supplied with an optional `stubScheduler` – @swizzlr (sponsored by [Network Locum](https://networklocum.com))
-- **Breaking Change** Introduce `MoyaError` type for use with ReactiveCocoa extension - [@tomburns](http://github.com/tomburns)
->>>>>>> a8f0c089
+- **Breaking Change** Introduce `MoyaError` type for use with reactive extensions - [@tomburns](http://github.com/tomburns)
 
 # 4.5.0
 
