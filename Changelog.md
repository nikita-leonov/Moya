--- conflicted
+++ resolved
@@ -1,11 +1,8 @@
 # Next
 
 - Adds `response` computed property to `Error` type, which yields a Response object if available.
-<<<<<<< HEAD
 - Added URLEncodedInURL to ParameterEncoding.
-=======
 - Adds convenience `endpointByAdding` method.
->>>>>>> 50f424bb
 
 # 6.1.3
 
