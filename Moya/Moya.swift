import Foundation
import Alamofire

/// General-purpose class to store some enums and class funcs.
public class Moya {

    /// Closure to be executed when a request has completed.
    public typealias Completion = (data: NSData?, statusCode: Int?, response: NSURLResponse?, error: ErrorType?) -> ()

    /// Network activity change notification type.
    public enum NetworkActivityChangeType {
        case Began, Ended
    }

    /// Network activity change notification closure typealias.
    public typealias NetworkActivityClosure = (change: NetworkActivityChangeType) -> ()

    /// Represents an HTTP method.
    public enum Method {
        case GET, POST, PUT, DELETE, OPTIONS, HEAD, PATCH, TRACE, CONNECT

        func method() -> Alamofire.Method {
            switch self {
            case .GET:
                return .GET
            case .POST:
                return .POST
            case .PUT:
                return .PUT
            case .DELETE:
                return .DELETE
            case .HEAD:
                return .HEAD
            case .OPTIONS:
                return .OPTIONS
            case PATCH:
                return .PATCH
            case TRACE:
                return .TRACE
            case .CONNECT:
                return .CONNECT
            }
        }
    }

    /// Choice of parameter encoding.
    public enum ParameterEncoding {
        case URL
        case JSON
        case PropertyList(NSPropertyListFormat, NSPropertyListWriteOptions)
        case Custom((URLRequestConvertible, [String: AnyObject]?) -> (NSMutableURLRequest, NSError?))

        func parameterEncoding() -> Alamofire.ParameterEncoding {
            switch self {
            case .URL:
                return .URL
            case .JSON:
                return .JSON
            case .PropertyList(let format, let options):
                return .PropertyList(format, options)
            case .Custom(let closure):
                return .Custom(closure)
            }
        }
    }

    public enum StubBehavior {
        case Never
        case Immediate
        case Delayed(seconds: NSTimeInterval)
    }
}

/// Protocol to define the base URL, path, method, parameters and sample data for a target.
public protocol MoyaTarget {
    var baseURL: NSURL { get }
    var path: String { get }
    var method: Moya.Method { get }
    var parameters: [String: AnyObject]? { get }
    var sampleData: NSData { get }
}

/// Protocol to define the opaque type returned from a request
public protocol Cancellable {
    func cancel()
}

/// Internal token that can be used to cancel requests
struct CancellableToken: Cancellable {
    let cancelAction: () -> Void

    func cancel() {
        cancelAction()
    }
}

struct CancellableWrapper: Cancellable {
    var innerCancellable: CancellableToken? = nil

    private var isCancelled = false

    func cancel() {
        innerCancellable?.cancel()
    }
}

/// Request provider class. Requests should be made through this class only.
public class MoyaProvider<Target: MoyaTarget> {

    /// Closure that defines the endpoints for the provider.
    public typealias EndpointClosure = Target -> Endpoint<Target>

    /// Closure that resolves an Endpoint into an NSURLRequest.
<<<<<<< HEAD
    public typealias RequestClosure = (Endpoint<Target>, NSURLRequest -> Void) -> Void

    /// Closure that decides if/how a request should be stubbed.
    public typealias StubClosure = Target -> Moya.StubBehavior


    public let endpointClosure: EndpointClosure
    public let requestClosure: RequestClosure
    public let stubClosure: StubClosure
=======
    public typealias MoyaEndpointResolution = (endpoint: Endpoint<T>) -> (NSURLRequest)
    public typealias MoyaStubbedBehavior = ((T) -> (Moya.StubbedBehavior))
    public typealias MoyaCredentialClosure = (T) -> (NSURLCredential?)

    public let endpointClosure: MoyaEndpointsClosure
    public let endpointResolver: MoyaEndpointResolution
    public let credentialClosure: MoyaCredentialClosure?
    public let stubBehavior: MoyaStubbedBehavior
>>>>>>> 4e26fa50
    public let networkActivityClosure: Moya.NetworkActivityClosure?
    public let manager: Manager

    /// Initializes a provider.
<<<<<<< HEAD
    public init(endpointClosure: EndpointClosure = MoyaProvider.DefaultEndpointMapping,
        requestClosure: RequestClosure = MoyaProvider.DefaultRequestMapping,
        stubClosure: StubClosure = MoyaProvider.NeverStub,
        networkActivityClosure: Moya.NetworkActivityClosure? = nil,
        manager: Manager = Alamofire.Manager.sharedInstance) {

        self.endpointClosure = endpointClosure
        self.requestClosure = requestClosure
        self.stubClosure = stubClosure
=======
    public init(endpointClosure: MoyaEndpointsClosure = MoyaProvider.DefaultEndpointMapping, endpointResolver: MoyaEndpointResolution = MoyaProvider.DefaultEndpointResolution, stubBehavior: MoyaStubbedBehavior = MoyaProvider.NoStubbingBehavior, credentialClosure: MoyaCredentialClosure? = nil, networkActivityClosure: Moya.NetworkActivityClosure? = nil, manager: Manager = Alamofire.Manager.sharedInstance) {
        self.endpointClosure = endpointClosure
        self.endpointResolver = endpointResolver
        self.credentialClosure = credentialClosure
        self.stubBehavior = stubBehavior
>>>>>>> 4e26fa50
        self.networkActivityClosure = networkActivityClosure
        self.manager = manager
    }

    /// Returns an Endpoint based on the token, method, and parameters by invoking the endpointsClosure.
    public func endpoint(token: Target) -> Endpoint<Target> {
        return endpointClosure(token)
    }

    /// Designated request-making method. Returns a Cancellable token to cancel the request later.
    public func request(token: Target, completion: Moya.Completion) -> Cancellable {
        let endpoint = self.endpoint(token)
<<<<<<< HEAD
        let stubBehavior = self.stubClosure(token)

        var cancellableToken = CancellableWrapper()

        let performNetworking = { (request: NSURLRequest) in
            if cancellableToken.isCancelled { return }

            switch stubBehavior {
            case .Never:
                cancellableToken.innerCancellable = self.sendRequest(request, completion: completion)
            default:
                cancellableToken.innerCancellable = self.stubRequest(request, completion: completion, endpoint: endpoint, stubBehavior: stubBehavior)
            }
=======
        let request = endpointResolver(endpoint: endpoint)
        let credential = credentialClosure?(token)
        let stubBehavior = self.stubBehavior(token)

        switch stubBehavior {
        case .NoStubbing:
            return sendRequest(request, credential:credential, completion: completion)
        default:
            return stubRequest(request, completion: completion, endpoint: endpoint, stubBehavior: stubBehavior)
>>>>>>> 4e26fa50
        }

        requestClosure(endpoint, performNetworking)

        return cancellableToken
    }
}

/// Mark: Defaults

public extension MoyaProvider {

    // These functions are default mappings to endpoings and requests.

    public class func DefaultEndpointMapping(target: Target) -> Endpoint<Target> {
        let url = target.baseURL.URLByAppendingPathComponent(target.path).absoluteString
        return Endpoint(URL: url, sampleResponse: .Success(200, {target.sampleData}), method: target.method, parameters: target.parameters)
    }

    public class func DefaultRequestMapping(endpoint: Endpoint<Target>, closure: NSURLRequest -> Void) {
        return closure(endpoint.urlRequest)
    }
}

/// Mark: Stubbing

public extension MoyaProvider {

    // Swift won't let us put the StubBehavior enum inside the provider class, so we'll
    // at least add some class functions to allow easy access to common stubbing closures.

    public class func NeverStub(_: Target) -> Moya.StubBehavior {
        return .Never
    }

    public class func ImmediatelyStub(_: Target) -> Moya.StubBehavior {
        return .Immediate
    }

    public class func DelayedStub(seconds: NSTimeInterval)(_: Target) -> Moya.StubBehavior {
        return .Delayed(seconds: seconds)
    }
}

private extension MoyaProvider {
<<<<<<< HEAD
    func sendRequest(request: NSURLRequest, completion: Moya.Completion) -> CancellableToken {
=======
    func sendRequest(request: NSURLRequest, credential: NSURLCredential?, completion: MoyaCompletion) -> CancellableToken {
>>>>>>> 4e26fa50

        networkActivityClosure?(change: .Began)

        // We need to keep a reference to the closure without a reference to ourself.
        let networkActivityCallback = networkActivityClosure

        var request = manager.request(request)
        
        if let cred = credential {
            request = request.authenticate(usingCredential: cred)
        }
        
        request.response { (request: NSURLRequest?, response: NSHTTPURLResponse?, data: NSData?, error: ErrorType?) -> () in

                networkActivityCallback?(change: .Ended)

                // Alamofire always sends the data param as an NSData? type, but we'll
                // add a check just in case something changes in the future.
                let statusCode = response?.statusCode
                if let data = data {
                    completion(data: data, statusCode: statusCode, response: response, error: error)
                } else {
                    completion(data: nil, statusCode: statusCode, response: response, error: error)
                }
        }

        return CancellableToken {
            request.cancel()
        }
    }

    func stubRequest(request: NSURLRequest, completion: Moya.Completion, endpoint: Endpoint<Target>, stubBehavior: Moya.StubBehavior) -> CancellableToken {
        var canceled = false
        let cancellableToken = CancellableToken { canceled = true }

        // Begin network activity closure
        networkActivityClosure?(change: .Began)

        let stub: () -> () = {
            self.networkActivityClosure?(change: .Ended)

            if (canceled) {
                completion(data: nil, statusCode: nil, response: nil, error: NSError(domain: NSURLErrorDomain, code: NSURLErrorCancelled, userInfo: nil))
                return
            }

            switch endpoint.sampleResponse.evaluate() {
            case .Success(let statusCode, let data):
                completion(data: data(), statusCode: statusCode, response:nil, error: nil)
            case .Error(let statusCode, let error, let data):
                completion(data: data?(), statusCode: statusCode, response:nil, error: error)
            case .Closure:
                break  // the `evaluate()` method will never actually return a .Closure
            }
        }

        switch stubBehavior {
        case .Immediate:
            stub()
        case .Delayed(let delay):
            let killTimeOffset = Int64(CDouble(delay) * CDouble(NSEC_PER_SEC))
            let killTime = dispatch_time(DISPATCH_TIME_NOW, killTimeOffset)
            dispatch_after(killTime, dispatch_get_main_queue()) {
                stub()
            }
        case .Never:
            fatalError("Method called to stub request when stubbing is disabled.")
        }

        return cancellableToken
    }
}<|MERGE_RESOLUTION|>--- conflicted
+++ resolved
@@ -13,6 +13,7 @@
     }
 
     /// Network activity change notification closure typealias.
+    /// Explicitly outside the MoyaProvider type since it doesn't touch the Target generic.
     public typealias NetworkActivityClosure = (change: NetworkActivityChangeType) -> ()
 
     /// Represents an HTTP method.
@@ -111,48 +112,34 @@
     public typealias EndpointClosure = Target -> Endpoint<Target>
 
     /// Closure that resolves an Endpoint into an NSURLRequest.
-<<<<<<< HEAD
     public typealias RequestClosure = (Endpoint<Target>, NSURLRequest -> Void) -> Void
 
     /// Closure that decides if/how a request should be stubbed.
     public typealias StubClosure = Target -> Moya.StubBehavior
 
+    public typealias CredentialClosure = Target -> NSURLCredential?
 
     public let endpointClosure: EndpointClosure
     public let requestClosure: RequestClosure
     public let stubClosure: StubClosure
-=======
-    public typealias MoyaEndpointResolution = (endpoint: Endpoint<T>) -> (NSURLRequest)
-    public typealias MoyaStubbedBehavior = ((T) -> (Moya.StubbedBehavior))
-    public typealias MoyaCredentialClosure = (T) -> (NSURLCredential?)
-
-    public let endpointClosure: MoyaEndpointsClosure
-    public let endpointResolver: MoyaEndpointResolution
-    public let credentialClosure: MoyaCredentialClosure?
-    public let stubBehavior: MoyaStubbedBehavior
->>>>>>> 4e26fa50
+    public let credentialClosure: CredentialClosure?
+
     public let networkActivityClosure: Moya.NetworkActivityClosure?
     public let manager: Manager
 
     /// Initializes a provider.
-<<<<<<< HEAD
     public init(endpointClosure: EndpointClosure = MoyaProvider.DefaultEndpointMapping,
         requestClosure: RequestClosure = MoyaProvider.DefaultRequestMapping,
         stubClosure: StubClosure = MoyaProvider.NeverStub,
         networkActivityClosure: Moya.NetworkActivityClosure? = nil,
+        credentialClosure: CredentialClosure? = nil,
         manager: Manager = Alamofire.Manager.sharedInstance) {
 
         self.endpointClosure = endpointClosure
         self.requestClosure = requestClosure
         self.stubClosure = stubClosure
-=======
-    public init(endpointClosure: MoyaEndpointsClosure = MoyaProvider.DefaultEndpointMapping, endpointResolver: MoyaEndpointResolution = MoyaProvider.DefaultEndpointResolution, stubBehavior: MoyaStubbedBehavior = MoyaProvider.NoStubbingBehavior, credentialClosure: MoyaCredentialClosure? = nil, networkActivityClosure: Moya.NetworkActivityClosure? = nil, manager: Manager = Alamofire.Manager.sharedInstance) {
-        self.endpointClosure = endpointClosure
-        self.endpointResolver = endpointResolver
+        self.networkActivityClosure = networkActivityClosure
         self.credentialClosure = credentialClosure
-        self.stubBehavior = stubBehavior
->>>>>>> 4e26fa50
-        self.networkActivityClosure = networkActivityClosure
         self.manager = manager
     }
 
@@ -164,8 +151,9 @@
     /// Designated request-making method. Returns a Cancellable token to cancel the request later.
     public func request(token: Target, completion: Moya.Completion) -> Cancellable {
         let endpoint = self.endpoint(token)
-<<<<<<< HEAD
         let stubBehavior = self.stubClosure(token)
+
+        let credential = credentialClosure?(token)
 
         var cancellableToken = CancellableWrapper()
 
@@ -174,21 +162,10 @@
 
             switch stubBehavior {
             case .Never:
-                cancellableToken.innerCancellable = self.sendRequest(request, completion: completion)
+                cancellableToken.innerCancellable = self.sendRequest(request, credential: credential, completion: completion)
             default:
                 cancellableToken.innerCancellable = self.stubRequest(request, completion: completion, endpoint: endpoint, stubBehavior: stubBehavior)
             }
-=======
-        let request = endpointResolver(endpoint: endpoint)
-        let credential = credentialClosure?(token)
-        let stubBehavior = self.stubBehavior(token)
-
-        switch stubBehavior {
-        case .NoStubbing:
-            return sendRequest(request, credential:credential, completion: completion)
-        default:
-            return stubRequest(request, completion: completion, endpoint: endpoint, stubBehavior: stubBehavior)
->>>>>>> 4e26fa50
         }
 
         requestClosure(endpoint, performNetworking)
@@ -234,12 +211,8 @@
 }
 
 private extension MoyaProvider {
-<<<<<<< HEAD
-    func sendRequest(request: NSURLRequest, completion: Moya.Completion) -> CancellableToken {
-=======
-    func sendRequest(request: NSURLRequest, credential: NSURLCredential?, completion: MoyaCompletion) -> CancellableToken {
->>>>>>> 4e26fa50
-
+
+    func sendRequest(request: NSURLRequest, credential: NSURLCredential?, completion: Moya.Completion) -> CancellableToken {
         networkActivityClosure?(change: .Began)
 
         // We need to keep a reference to the closure without a reference to ourself.
