--- conflicted
+++ resolved
@@ -101,12 +101,8 @@
     /// Closure that resolves an Endpoint into an NSURLRequest.
     public typealias MoyaEndpointResolution = (endpoint: Endpoint<T>) -> (NSURLRequest)
     public typealias MoyaStubbedBehavior = ((T) -> (Moya.StubbedBehavior))
-<<<<<<< HEAD
     public typealias MoyaCredentialClosure = (T) -> (NSURLCredential?)
-    
-=======
-
->>>>>>> c04bb8fb
+
     public let endpointClosure: MoyaEndpointsClosure
     public let endpointResolver: MoyaEndpointResolution
     public let credentialClosure: MoyaCredentialClosure?
