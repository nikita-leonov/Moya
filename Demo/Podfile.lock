PODS:
  - Alamofire (3.1.4)
  - Moya (5.2.1):
    - Moya/Core (= 5.2.1)
  - Moya/Core (5.2.1):
    - Alamofire (~> 3.0)
<<<<<<< HEAD
    - Result (~> 1.0)
  - Moya/ReactiveCocoa (5.2.0):
    - Moya/Core
    - ReactiveCocoa (= 4.0.0-RC.1)
  - Moya/RxSwift (5.2.0):
=======
  - Moya/ReactiveCocoa (5.2.1):
    - Moya/Core
    - ReactiveCocoa (= 4.0.0-RC.1)
  - Moya/RxSwift (5.2.1):
>>>>>>> 2d2b0ae8
    - Moya/Core
    - RxSwift (= 2.0.0-beta.4)
  - Nimble (3.0.0)
  - OHHTTPStubs (4.6.0):
    - OHHTTPStubs/Default (= 4.6.0)
  - OHHTTPStubs/Core (4.6.0)
  - OHHTTPStubs/Default (4.6.0):
    - OHHTTPStubs/Core
    - OHHTTPStubs/JSON
    - OHHTTPStubs/NSURLSession
    - OHHTTPStubs/OHPathHelpers
  - OHHTTPStubs/JSON (4.6.0):
    - OHHTTPStubs/Core
  - OHHTTPStubs/NSURLSession (4.6.0):
    - OHHTTPStubs/Core
  - OHHTTPStubs/OHPathHelpers (4.6.0)
  - Quick (0.8.0)
  - ReactiveCocoa (4.0.0-RC.1):
    - ReactiveCocoa/UI (= 4.0.0-RC.1)
    - Result (~> 1.0)
  - ReactiveCocoa/Core (4.0.0-RC.1):
    - ReactiveCocoa/no-arc
    - Result (~> 1.0)
  - ReactiveCocoa/no-arc (4.0.0-RC.1):
    - Result (~> 1.0)
  - ReactiveCocoa/UI (4.0.0-RC.1):
    - ReactiveCocoa/Core
    - Result (~> 1.0)
  - Result (1.0.1)
  - RxSwift (2.0.0-beta.4)

DEPENDENCIES:
  - Moya (from `../`)
  - Moya/ReactiveCocoa (from `../`)
  - Moya/RxSwift (from `../`)
  - Nimble
  - OHHTTPStubs
  - Quick

EXTERNAL SOURCES:
  Moya:
    :path: "../"

SPEC CHECKSUMS:
<<<<<<< HEAD
  Alamofire: 9f93b56389e48def9220dd57d1f44b1927229a5a
  Moya: ba7aade6211f122354c45aaad97668fa555563e9
=======
  Alamofire: fbc829692f351fa1d8a31dd75fd7f7f56fea31fb
  Moya: b61bcc408270160b967b5df7a3686eab33aaad20
>>>>>>> 2d2b0ae8
  Nimble: 4c353d43735b38b545cbb4cb91504588eb5de926
  OHHTTPStubs: cb1aefbbeb4de4e741644455d4b945538e5248a2
  Quick: 563d0f6ec5f72e394645adb377708639b7dd38ab
  ReactiveCocoa: 2b0f654beb7642b82cfd3fdb845205ae9889422c
  Result: caef80340451e1f07492fa1e89117f83613bce24
  RxSwift: 191c6b06da783a8671433cf35a54d2ad2fd2d9de

COCOAPODS: 0.39.0<|MERGE_RESOLUTION|>--- conflicted
+++ resolved
@@ -4,18 +4,11 @@
     - Moya/Core (= 5.2.1)
   - Moya/Core (5.2.1):
     - Alamofire (~> 3.0)
-<<<<<<< HEAD
     - Result (~> 1.0)
-  - Moya/ReactiveCocoa (5.2.0):
-    - Moya/Core
-    - ReactiveCocoa (= 4.0.0-RC.1)
-  - Moya/RxSwift (5.2.0):
-=======
   - Moya/ReactiveCocoa (5.2.1):
     - Moya/Core
     - ReactiveCocoa (= 4.0.0-RC.1)
   - Moya/RxSwift (5.2.1):
->>>>>>> 2d2b0ae8
     - Moya/Core
     - RxSwift (= 2.0.0-beta.4)
   - Nimble (3.0.0)
@@ -60,13 +53,8 @@
     :path: "../"
 
 SPEC CHECKSUMS:
-<<<<<<< HEAD
   Alamofire: 9f93b56389e48def9220dd57d1f44b1927229a5a
   Moya: ba7aade6211f122354c45aaad97668fa555563e9
-=======
-  Alamofire: fbc829692f351fa1d8a31dd75fd7f7f56fea31fb
-  Moya: b61bcc408270160b967b5df7a3686eab33aaad20
->>>>>>> 2d2b0ae8
   Nimble: 4c353d43735b38b545cbb4cb91504588eb5de926
   OHHTTPStubs: cb1aefbbeb4de4e741644455d4b945538e5248a2
   Quick: 563d0f6ec5f72e394645adb377708639b7dd38ab
